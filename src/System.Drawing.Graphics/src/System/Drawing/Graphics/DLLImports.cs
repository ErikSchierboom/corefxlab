// Copyright (c) Microsoft. All rights reserved. 
// Licensed under the MIT license. See LICENSE file in the project root for full license information. 


using System.Runtime.InteropServices;

namespace System.Drawing.Graphics {
    internal class DLLImports
    {
        const int gdMaxColors = 256;

        enum gdInterpolationMethod
        {
            GD_DEFAULT = 0,
            GD_BELL,
            GD_BESSEL,
            GD_BILINEAR_FIXED,
            GD_BICUBIC,
            GD_BICUBIC_FIXED,
            GD_BLACKMAN,
            GD_BOX,
            GD_BSPLINE,
            GD_CATMULLROM,
            GD_GAUSSIAN,
            GD_GENERALIZED_CUBIC,
            GD_HERMITE,
            GD_HAMMING,
            GD_HANNING,
            GD_MITCHELL,
            GD_NEAREST_NEIGHBOUR,
            GD_POWER,
            GD_QUADRATIC,
            GD_SINC,
            GD_TRIANGLE,
            GD_WEIGHTED4,
            GD_METHOD_COUNT = 21
        };

        public delegate double interpolation_method(double param0);

        [StructLayout(LayoutKind.Sequential)]
        //[CLSCompliant(false)]
        unsafe internal struct gdImageStruct
        {
            public byte** pixels;
            //public IntPtr pixels;
            public int sx;
            public int sy;
            public int colorsTotal;
            public fixed int red[gdMaxColors];
            public fixed int green[gdMaxColors];
            public fixed int blue[gdMaxColors];
            public fixed int open[gdMaxColors];
            public int transparent;
            public IntPtr polyInts;
            public int polyAllocated;
            IntPtr brush;
            IntPtr tile;
            public fixed int brushColorMap[gdMaxColors];
            public fixed int tileColorMap[gdMaxColors];
            public int styleLength;
            public int stylePos;
            public IntPtr style;
            public int interlace;
            public int thick;
            public fixed int alpha[gdMaxColors];
            public int trueColor;
            public int** tpixels;
            public int alphaBlendingFlag;
            public int saveAlphaFlag;
            public int AA;
            public int AA_color;
            public int AA_dont_blend;
            public int cx1;
            public int cy1;
            public int cx2;
            public int cy2;
            public uint res_x;
            public uint res_y;
            public int paletteQuantizationMethod;
            public int paletteQuantizationSpeed;
            public int paletteQuantizationMinQuality;
            public int paletteQuantizationMaxQuality;
            gdInterpolationMethod interpolation_id;
            interpolation_method interpolation;
        }

        [DllImport("libgdx86.dll", CharSet = CharSet.Ansi)]
        internal static extern bool gdSupportsFileType(string filename, bool writing);

        [DllImport("libgdx86.dll", CharSet = CharSet.Unicode)]
        internal static extern IntPtr gdImageCreate(int sx, int sy);

        [DllImport("libgdx86.dll", CharSet = CharSet.Unicode)]
        internal static extern IntPtr gdImageCreateTrueColor(int sx, int sy);

        [DllImport("libgdx86.dll", CharSet = CharSet.Unicode, EntryPoint = "_gdImageColorAllocate@16")]
        internal static extern int gdImageColorAllocate(int r, int b, int g);

        [DllImport("libgdx86.dll", CharSet = CharSet.Ansi)]
        internal static extern IntPtr gdImageCreateFromFile(string filename);

        //had to use mangled name here
        [DllImport("libgdx86.dll", CharSet = CharSet.Ansi, EntryPoint = "_gdImageFile@8")]
        internal static extern bool gdImageFile(IntPtr image, string filename);

        [DllImport("libgdx86.dll", CharSet = CharSet.Unicode)]
        internal static extern void gdImageCopyResized(IntPtr destination, IntPtr source, int destinationX, int destinationY,
                                        int sourceX, int sourceY, int destinationWidth, int destinationHeight, int sourceWidth, int sourceHeight);

        [DllImport("libgdx86.dll", CharSet = CharSet.Unicode)]
        internal static extern void gdImageCopyMerge(IntPtr destination, IntPtr source, int dstX, int dstY, int srcX, int srcY, int w, int h, int pct);

        [DllImport("libgdx86.dll", CharSet = CharSet.Unicode)]
        internal static extern void gdImageColorTransparent(IntPtr im, int color);

        [DllImport("libgdx86.dll", CharSet = CharSet.Unicode)]
        internal static extern void gdImageSaveAlpha(IntPtr im, int flag);

        [DllImport("libgdx86.dll", CharSet = CharSet.Unicode)]
        internal static extern void gdImageAlphaBlending(IntPtr im, int flag);

        [DllImport("libgdx86.dll", CharSet = CharSet.Unicode)]
<<<<<<< HEAD
        internal static extern int gdImageGetPixel(IntPtr im, int x, int y);

        [DllImport("libgdx86.dll", CharSet = CharSet.Unicode)]
        internal static extern void gdImageSetPixel(IntPtr im, int x, int y, int color);

        [DllImport("libgdx86.dll", CharSet = CharSet.Unicode)]
        internal static extern int gdImagePaletteToTrueColor(IntPtr src);

=======
        internal static extern void gdImageSetPixel(IntPtr im, int x, int y, int color);
>>>>>>> f083e8d2

        [DllImport("libgdx86.dll", CharSet = CharSet.Unicode)]
        internal static extern int gdImageGetPixel(IntPtr im, int x, int y);
    }
}<|MERGE_RESOLUTION|>--- conflicted
+++ resolved
@@ -121,7 +121,7 @@
         internal static extern void gdImageAlphaBlending(IntPtr im, int flag);
 
         [DllImport("libgdx86.dll", CharSet = CharSet.Unicode)]
-<<<<<<< HEAD
+
         internal static extern int gdImageGetPixel(IntPtr im, int x, int y);
 
         [DllImport("libgdx86.dll", CharSet = CharSet.Unicode)]
@@ -129,12 +129,5 @@
 
         [DllImport("libgdx86.dll", CharSet = CharSet.Unicode)]
         internal static extern int gdImagePaletteToTrueColor(IntPtr src);
-
-=======
-        internal static extern void gdImageSetPixel(IntPtr im, int x, int y, int color);
->>>>>>> f083e8d2
-
-        [DllImport("libgdx86.dll", CharSet = CharSet.Unicode)]
-        internal static extern int gdImageGetPixel(IntPtr im, int x, int y);
     }
 }